--- conflicted
+++ resolved
@@ -1620,7 +1620,11 @@
     // If label draw distance changes we need to tell XPMP2
     if (p == &labelMaxDist)
         XPMPSetAircraftLabelDist(float(labelMaxDist), bLabelVisibilityCUtOff);
-<<<<<<< HEAD
+    // If we just changed the current refresh interval, then we'd need to change the _current_ value, too
+    else if (p == &fdRefreshIntvl && fdCurrRefrIntvl == oldRefreshInvtl)
+        fdCurrRefrIntvl = fdRefreshIntvl;
+    else if (p == &fdLongRefrIntvl && fdCurrRefrIntvl == oldLongRefreshIntvl)
+        fdCurrRefrIntvl = fdLongRefrIntvl;
     // Master Volume change to be forwarded to XPMP2, too
     else if (p == &volMaster) {
         if (volMaster == 0) {                       // Disable sound altogether
@@ -1632,14 +1636,6 @@
         }
     }
     
-=======
-    // If we just changed the current refresh interval, then we'd need to change the _current_ value, too
-    else if (p == &fdRefreshIntvl && fdCurrRefrIntvl == oldRefreshInvtl)
-        fdCurrRefrIntvl = fdRefreshIntvl;
-    else if (p == &fdLongRefrIntvl && fdCurrRefrIntvl == oldLongRefreshIntvl)
-        fdCurrRefrIntvl = fdLongRefrIntvl;
-
->>>>>>> 70d9363e
     // success
     LogCfgSetting(p, val);
     return true;
